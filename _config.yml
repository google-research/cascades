--- conflicted
+++ resolved
@@ -3,13 +3,4 @@
 # Name of website
 title: Language Model Cascades
 social-network-links:
-<<<<<<< HEAD
-  github: google-research/cascades
-=======
-  github: google-research/cascades
-
-plugins:
-  - jekyll-remote-theme
-
-theme: jekyll-theme-slate
->>>>>>> bf70ed83
+  github: google-research/cascades